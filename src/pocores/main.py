#!/usr/bin/env python
# -*- coding: utf-8 -*-

"""
pocores.py

Originally written by Tobias Günther.

Copyright (C) 2011 Tobias Günther, Christian Dittrich.
Copyright (C) 2012 Jonathan Sonntag, Arne Neumann.
Copyright (C) 2014 Arne Neumann. (major rewrite using discoursegraphs library)

License: GNU Affero General Public License Version 3 (or later)
"""

import os
import codecs
import sys
import math
from collections import defaultdict, OrderedDict

import brewer2mpl
from unidecode import unidecode

import discoursegraphs as dg
from discoursegraphs.util import natural_sort_key, create_dir

from pocores import cli, filters
from pocores import preferences as prefs

# TODO: evaluate weights
WEIGHTS = [8, 2, 8, 3, 2, 7, 0]
MAX_SENT_DIST = 4


class Pocores(object):
    def __init__(self, document_graph):
        self.document = document_graph

        # maps from a token node ID (i.e. the first mention of an entity
        # in the text) to a list of token node IDs (i.e. all mentions of
        # that entity in the text, incl. the first one)
        self.entities = defaultdict(list)

        # maps from a mention (i.e. a token node ID) to an entity (i.e. a
        # token node ID that represents the first mention of that entity in the
        # text)
        self.mentions = {}

        # ana_to_ante maps from an anaphora token ID (str) to an
        # antecedent token ID (str)
        self.ana_to_ante = {}

        # EXPLETIVE_VERBS: a list of german expletive verbs
        self.EXPLETIVE_VERBS = {"sein", "regnen", "gelingen", "bestehen",
                                "geben"}

        # Class Variables # TODO: explain self.ref_id ???
        # TODO: I'm trying to get rid of ref_ids altogether, check if there
        #       are any issues
        #~
        #~ self.ref_id = 0 # Counter for Referents

        # contains the output of candidate filtering functions.
        # so far only used for debugging purposes
        self.filtered_results = OrderedDict()

        # entity grids (key: int sentence, value XXX
        # TODO: write entity grid description
        self.entity_grid = {}

        # stores lots of debug information for each coreference mention
        # candidate
        self.candidate_report = defaultdict(lambda : defaultdict(str))

    def node_attrs(self, token_node_id):
        """
        returns the attribute dictionary of a token, given its node ID.
        """
        return self.document.node[token_node_id]

    def _get_candidates(self):
        """
        Returns list of all known discourse entities.

        Returns
        -------
        candidates : list of str
            a sorted list of token node IDs
        """
        candidates = []
        for entity_node_id in self.entities:
            candidates += self.entities[entity_node_id]
        return sorted(candidates, key=natural_sort_key)

    def _get_children(self, token_node_id):
        """
        Given a token (node ID), returns this token and all its children in the
        dependency structure (list of token node IDs).

        Parameters
        ----------
        token_node_id : str
            ID of the toke node whose children will be fetched
        """
        return sorted(traverse_dependencies_down(self.document, token_node_id),
                      key=natural_sort_key)

    def _get_word(self, token_node_id):
        """
        returns the token (string) that a token node ID represents.

        TODO: rename to get_token()
        """
        return self.document.get_token(token_node_id)

    def _get_wordlist(self, token_node_ids, verbose=False):
        """
        Returns a list of tokens, either as a list of word strings or as a list
        of (token string, token node ID) tuples.
        """
        if not verbose:
            return (self._get_word(tni) for tni in token_node_ids)
        else:
            return ((self._get_word(tni), tni) for tni in token_node_ids)

    def _get_sentence(self, sent_id):
        """
        returns the sentence (string) that is referred to by a sentence ID

        Parameters
        ----------
        sent_id : int or str
            the node ID of a sentence (e.g. 's1') or the equivalent sentence
            index (e.g. 1)
        """
        assert isinstance(sent_id, (int, str))
        sid = sent_id if isinstance(sent_id, str) else 's{}'.format(sent_id)
        return dg.tokens2text(self.document, self.node_attrs(sid)['tokens'])

    def _get_coref_chains(self):
        """
        returns the coreference chain for each anaphora/entity.

        Returns
        -------
        coref_chains : list of lists of (str, str) tuples
            a list of coreference chain lists. each coreference chain is
            represented by an ordered list of (token string, token node ID)
            tuples
        """
        return [reversed(list(self._get_wordlist(self.entities[i], verbose=True)))
                for i in self.entities.keys()]

    def print_entity_grid(self, min_coref_chain_length=2,
                          deprel_attr=None):
        """
        prints all coreference chains, including the grammatical function of
        anaphora and potential antecedents.
        """
        if deprel_attr is None:
            deprel_attr = self.document.deprel_attr

        for coref_chain in self._get_coref_chains():
            coref_chain = list(coref_chain)
            if len(coref_chain) >= min_coref_chain_length:
                # node ID of the first token in the chain
                print "\n\nEntity '{0}':".format(coref_chain[0][1])
                for (token, node_id) in coref_chain:
                    token_dict = self.node_attrs(node_id)
                    sent_index = token_dict['sent_pos']
                    deprel = token_dict[deprel_attr]
                    print (u"\t{0} in sentence {1} with function "
                           u"'{2}'".format(token, sent_index, deprel))

    def _get_entity_grid(self, min_coref_chain_length=2,
                         deprel_attr=None):
        """
        returns the entity grid as a dictionary.

        TODO: describe the entity grid
        """
        if deprel_attr is None:
            deprel_attr = self.document.deprel_attr

        coref_chains = [chain for chain in self._get_coref_chains()
                        if len(chain) >= min_coref_chain_length]
        for sent_id in self.document.sentences:
            self.entity_grid[sent_id] = defaultdict(list)

        for chain_index, coref_chain in enumerate(coref_chains):
            for (token, token_id) in coref_chain:
                token_dict = self.node_attrs(token_id)
                sent_index = token_dict['sent_pos']
                deprel = token_dict[deprel_attr]
                self.entity_grid[sent_index][chain_index].append(deprel)
        return self.entity_grid, coref_chains

    def resolve_anaphora(self, weights=WEIGHTS, max_sent_dist=4, pos_attr=None,
                         deprel_attr=None, debug=False):
        """
        Resolves all nominal and pronominal anaphora in the text (stored in the
        classes sentence dictionary).
        Takes a list of weights as argument, which is passed on to the function
        for pronominal resolution.

        Parameters
        ----------
        weights : list of int
            list of 7 weights that will be used for ranking anaphora candidates
        max_sent_dist: int
            number of preceding sentences that will be looked at, i.e. the
            sentences that contain potential antecedents

        TODO: make noun_tags, pronoun_tags set constants for effienciency
        TODO: convert weights into a namedtuple
        """
        if deprel_attr is None:
            deprel_attr = self.document.deprel_attr
        if pos_attr is None:
            pos_attr = self.document.pos_attr

        assert isinstance(weights, list), \
            'Weights should be a list, not a "{0}"'.format(type(weights))
        assert all([isinstance(weight, int) for weight in weights]), \
            'All weights should be integers, got "{0}" instead'.format(weights)
        assert len(weights) == 7, \
            'There should be 7 weights, not {0}'.format(len(weights))

        # TODO: explain/show, why these structures have to be reset
        self.entities.clear()
        self.ana_to_ante.clear()
        self.candidate_report.clear()

        noun_tags = ("NN", "NE")
        pronoun_tags = ("PPER", "PRELS", "PRF", "PPOSAT", "PDS")

        for sent_id in self.document.sentences:
            for token_id in self.node_attrs(sent_id)['tokens']:
                tok_attrs = self.node_attrs(token_id)
                # Treatment of Nominals
                if (tok_attrs[pos_attr] in noun_tags
                   and tok_attrs[deprel_attr] != "PNC"):
                    self._resolve_nominal_anaphora(token_id, max_sent_dist,
                                                   debug=debug)

                # Treatment of Pronominals
                elif (tok_attrs[pos_attr] in pronoun_tags
                      and not filters.is_expletive(self, token_id)):
                    self._resolve_pronominal_anaphora(token_id, weights,
                                                      max_sent_dist,
                                                      debug=debug)

    def _resolve_nominal_anaphora(self, anaphora, max_sent_dist, debug=False):
        """
        Tries to resolve a given nominal anaphora.
        If this fails the given word is registered as a new discourse entity.

        Parameters
        ----------
        anaphora : str
            the token ID of the anaphora
        max_sent_dist : int
            look for potential antecedents only in the preceding
            `max_sent_dist` number of sentences
        debug : bool
            produce additional debugging output

        Returns
        -------
        anaphora_or_antecedent : str
            Returns the token node ID of the antecedent, iff an antecedent
            was found. Otherwise the input (i.e. the token node ID of the
            anaphora) is returned.
        """
        self.candidate_report[anaphora]['anaphora_type'] = 'nominal'

        cand_list = self._get_candidates()
        filtered_candidates = filters.get_filtered_candidates(
            self, cand_list, anaphora, max_sent_dist, verbose=debug)

        # iterate over antecedent candidates, starting from the closest
        # preceding one to the left-most one
        filtered_candidates.reverse()
        for antecedent in filtered_candidates:
            if filters.is_coreferent(self, antecedent, anaphora):
                first_mention = self.mentions[antecedent]
                self.entities[first_mention].append(anaphora)
                self.mentions[anaphora] = first_mention
                return first_mention

        # 'anaphora' represents an entity that wasn't mentioned before
        if anaphora not in self.mentions:
            self.entities[anaphora] = [anaphora]
            self.mentions[anaphora] = anaphora
            return anaphora

    def _resolve_pronominal_anaphora(self, anaphora, weights, max_sent_dist,
                                     pos_attr=None, debug=False):
        """
        Tries to resolve a given pronominal anaphora by applying different
        filters and preferences.
        For the weighting of the different preferences a list of weights has to
        be passed to the function. If resolution fails, the given pronoun is
        registered as a new discourse entity.

        This method relies on these grammatical categories:

            - PRELS: substitutive relative pronoun, e.g. [der Hund ,] der
            - PDS: substitutive demonstrative pronoun, e.g. dieser, jener

            - PPER: irreflexive personal pronoun, e.g. ich, er, ihm, mich, dir
            - PRF: reflexive personal pronoun, e.g. sich, einander, dich, mir
            - PPOSAT: attributive possesive pronoung, e.g. mein [Buch],
              deine [Mutter]

        Parameters
        ----------
        anaphora : str
            the token ID of the anaphora
        weights: list of int
            the 7 weights used for ranking antecedent candidates
        max_sent_dist : int
            look for potential antecedents only in the preceding
            `max_sent_dist` number of sentences
        pos_attr : str or None
            the name of the POS column (e.g. 'ppos') from the CoNLL input file
            that will be used (there are often two of them)
        debug : bool
            produce additional debugging output

        TODO: provide documentation for scoring and/or convert weights into
              a namedtuple
        """
        if pos_attr is None:
            pos_attr = self.document.pos_attr

        report = self.candidate_report[anaphora]
        report['anaphora_type'] = 'pronominal'

        cand_list = self._get_candidates()
        filtered_candidates = filters.get_filtered_candidates(self, cand_list,
                                                              anaphora,
                                                              max_sent_dist,
                                                              verbose=debug)

        report['candidates'] = cand_list
        report['filtered_candidates'] = filtered_candidates

        if not filtered_candidates:
            self.entities[anaphora] = [anaphora]
            self.mentions[anaphora] = anaphora
            return anaphora

        # Preferences
        can_dict = dict.fromkeys(filtered_candidates, 0)
        anaphora_pos = self.node_attrs(anaphora)[pos_attr]
        if anaphora_pos in set(["PRELS", "PDS"]):
            # chooses the most recent candidate, if the word is a substitutive
            # demonstrative/relative pronoun
            antecedent = max(can_dict)

        elif anaphora_pos in set(["PPER", "PRF", "PPOSAT"]):
            # scores the candidates, if the word is a personal pronoun or an
            # attributive possessive pronoun
            for can in can_dict:
                if prefs.check_parallelism(self, can, anaphora):
                    can_dict[can] += weights[0]
                if prefs.check_role(self, can, "SB"):
                    can_dict[can] += weights[1]
                if prefs.check_role(self, can, "OA"):
                    can_dict[can] += weights[2]
                if prefs.check_role(self, can, "DA"):
                    can_dict[can] += weights[3]
                can_dict[can] += \
                    weights[4] * math.log(prefs.get_chain_length(self, can))
                can_dict[can] -= weights[5] * filters.distance(can, anaphora)
                can_dict[can] -= weights[6] * prefs.get_depth(self, can)
                # NOTE: additional preferences can be added here

            # Pick candidate with highest Score. If there are candidates with
            # the same score, pick closest
            # TODO: debug this after _get_candidates() works
            antecedent = sorted([(v, k)
                                for k, v in can_dict.iteritems()],
                                reverse=True)[0][1]

        # TODO: add other pronoun resolution algorithm
        # if anaphora_pos in [OTHER PRONOUNS]:
            # antecedent = Result of OTHER PRONOUN RESOLUTION

        # Store Result
        self.ana_to_ante[anaphora] = antecedent  # for Evaluation
        first_mention = self.mentions[antecedent]
        self.entities[first_mention].append(anaphora)
        self.mentions[anaphora] = first_mention
        return first_mention

    def add_coreference_chains_to_docgraph(self):
        for chain_generator in self._get_coref_chains():
            chain = list(chain_generator)
            chain_len = len(chain)
            if chain and chain_len > 1:
                for i, (token, token_node_id) in enumerate(chain):
                    if i < chain_len-1:  # if it's not the last/only element
                        _ant_tok, ant_node_id = chain[i+1]

                        markable_attrs = {'pocores:type': 'anaphoric',
                                          'pocores:anaphor_antecedent': ant_node_id,
                                          'pocores:referentiality': 'referring'}

                        edge_attrs = {'edge_type': dg.EdgeTypes.pointing_relation,
                                      'label': 'pocores:antecedent'}
                        layers = {'pocores', 'pocores:markable'}
                        self.document.add_edge(token_node_id, ant_node_id, layers, attr_dict=edge_attrs)

                    else:
                        markable_attrs = {'pocores:type': 'none',
                                          'pocores:anaphor_antecedent': 'empty',
                                          'pocores:referentiality': 'discourse-new'}

                    self.document.node[token_node_id]['layers'].update({'pocores:markable'})
                    self.document.node[token_node_id].update(markable_attrs)


def traverse_dependencies_down(docgraph, node_id):
    """
    TODO: convert docgraph from multidigraph into digraph to avoid having
    to iterate over a single edge_id.
    """
    yield node_id
    out_edges = docgraph.edge[node_id]
    for target in out_edges:
        if any(edge_attr['edge_type'] == dg.EdgeTypes.dominance_relation
               for edge_id, edge_attr in out_edges[target].iteritems()):
            for target_id in traverse_dependencies_down(docgraph, target):
                yield target_id


def output_with_brackets(pocores):
    """
    Returns the input text annotated with the resolved discourse referents
    (in brackets).

    Example sentence:
    Als [die übrigen Personen]_{154} mit Bediensteten der Justiz eintreten ,
    um [Don Giovanni]_{1} zu verhaften , erzählt [ihnen]_{154}
    [Leporello , was geschehen ist]_{4} .
    """
    return_str = u""

    for sent_id in pocores.document.sentences:
        # collect brackets
        opening = {}  # ( wordid:[ref_id, ref_id, ...] )
        closing = {}
        token_ids = pocores.node_attrs(sent_id)['tokens']
        for token_id in token_ids:
            first_mention = pocores.mentions.get(token_id)
            if first_mention and len(pocores.entities[first_mention]) > 1:
                children = pocores._get_children(token_id)
                first_token = mintok(children)
                if first_token not in opening:
                    opening[first_token] = [first_mention]
                else:
                    opening[first_token].insert(0, first_mention)
                last_token = maxtok(children)
                if last_token not in closing:
                    closing[last_token] = [first_mention]
                else:
                    closing[last_token].insert(0, first_mention)

        sent_str = ""
        for token_id in token_ids:  # iterate over tokens in sentence
            if token_id in opening:
                for mention_id in opening[token_id]:
                    sent_str += "["
            sent_str += pocores.node_attrs(token_id)['token']
            if token_id in closing:
                for mention_id in closing[token_id]:
                    sent_str += "]_{" + mention_id + "}"
            sent_str += " "
        return_str += sent_str + "\n"
    return return_str


def brat_output(pocores):
    ret_str = u''
    cid = 1
    candidates_to_cid = {}
    for can in pocores._get_candidates():
        candidates_to_cid[can] = cid
        cid += 1

    onset = 0
    for i, token_id in enumerate(pocores.document.tokens):
        tok_len = len(pocores._get_word(token_id))
        if token_id in pocores.mentions:
            entity_str = \
                unidecode(pocores._get_word(pocores.mentions[token_id]))
            ret_str += u"T{}\t{} {} {}\t{}\n".format(
                candidates_to_cid[token_id], entity_str, onset, onset+tok_len,
                pocores._get_word(token_id))
        onset += tok_len+1
    return ret_str


def create_annotation_conf(pocores):
    """
    creates a brat annotation.conf file (as a string)
    for the given pocores instance.
    """
    ret_str = '[entities]\n\n'
    unique_entities = {pocores._get_word(eid) for eid in pocores.entities}
    for entity in unique_entities:
        ret_str += unidecode(entity) + '\n'
    ret_str += '\n[relations]\n\n[events]\n\n[attributes]'
    return ret_str


def create_visual_conf(pocores):
    """
    creates a visual.conf file (as a string)
    for the given pocores instance.
    """
    ret_str = u'[drawing]\n\n'
    num_of_entities = len(pocores.entities)
    mapsize = min(num_of_entities, 12)
    colormap = brewer2mpl.get_map('Paired', 'Qualitative', mapsize)
    colors = range(mapsize) * int(math.ceil(num_of_entities / float(mapsize)))

    for i, entity_id in enumerate(sorted(pocores.entities,
                                         key=natural_sort_key)):
        # TODO: check why there are empty entities at all
        if pocores.entities[entity_id]:
            background_color = colormap.hex_colors[colors[i]]
            ascii_entity = unidecode(pocores._get_word(entity_id))
            ret_str += u'{}\tbgColor:{}\n'.format(ascii_entity,
                                                  background_color)
    ret_str += '\n[labels]'
    return ret_str


def write_brat(pocores, output_dir):
    create_dir(output_dir)
    doc_name = os.path.basename(pocores.document.name)
    with codecs.open(os.path.join(output_dir, doc_name+'.txt'),
                     'wb', encoding='utf-8') as txtfile:
        txtfile.write(dg.get_text(pocores.document))
    with codecs.open(os.path.join(output_dir, 'annotation.conf'),
                     'wb', encoding='utf-8') as annotation_conf:
        annotation_conf.write(create_annotation_conf(pocores))
    with codecs.open(os.path.join(output_dir, 'visual.conf'),
                     'wb', encoding='utf-8') as visual_conf:
        visual_conf.write(create_visual_conf(pocores))
    with codecs.open(os.path.join(output_dir, doc_name+'.ann'),
                     'wb', encoding='utf-8') as annfile:
        annfile.write(brat_output(pocores))


def mintok(token_ids):
    """
    given a list of token node IDs, returns the token node ID of the token that
    occurs first in the text.
    """
    return min(token_ids, key=natural_sort_key)


def maxtok(token_ids):
    """
    given a list of token node IDs, returns the token node ID of the token that
    occurs last in the text.
    """
    return max(token_ids, key=natural_sort_key)


def print_coreference_report(pocores):
    non_trivial_chains = []
    singletons = []
    for chain_generator in pocores._get_coref_chains():
        chain = list(chain_generator)
        if chain:
            if len(chain) > 1:
                non_trivial_chains.append(chain)
            else:
                singletons.append(chain)

    print "\nSingletons:\n"
    for singleton in singletons:
        print singleton

    print "\nCoreference chains:\n"
    for chain in non_trivial_chains:
        print chain

def make_xml(pocores):  
    from lxml import etree
    import datetime as _dt
    
    def idx_string_to_int(string_idx, pt=False):
	sentence_id, word_id = string_idx.split('_')
	if pt:
	    return int( sentence_id[1:] )
	return int( word_id[1:] )
    
    root = etree.Element('root')
    if len(str(_dt.datetime.now().minute)) == 1:
        dt = str(_dt.datetime.now().year) + '/' + str(_dt.datetime.now().month) + '/' + str(_dt.datetime.now().day) + ' ' + str(_dt.datetime.now().hour) + ':0' + str(_dt.datetime.now().minute)
    else:
        dt = str(_dt.datetime.now().year) + '/' + str(_dt.datetime.now().month) + '/' + str(_dt.datetime.now().day) + ' ' + str(_dt.datetime.now().hour) + ':' + str(_dt.datetime.now().minute)
    document = etree.Element('document', computation_date=dt)
    
    mention_sets = {}
    text = etree.Element('text')
    sentence_idx = 1
    for sent_id in pocores.document.sentences:
        sentence_element = etree.Element('sentence', index=str(sentence_idx))
        
        token_index = 1
        for token_id in pocores.node_attrs(sent_id)['tokens']:
            if 'conll:number' in pocores.node_attrs(token_id) and 'conll:person' in pocores.node_attrs(token_id) and 'conll:gender' in pocores.node_attrs(token_id):
                if "NE" in pocores.node_attrs(token_id):
                    token_element = etree.Element   ('token',   index=pocores.node_attrs(token_id)['word_id'], 
                                                                form = pocores.node_attrs(token_id)['token'],
                                                                lemma = pocores.node_attrs(token_id)['plemma'],
                                                                pos = pocores.node_attrs(token_id)['ppos'],
                                                                num = pocores.node_attrs(token_id)['conll:number'],
                                                                pers = str(pocores.node_attrs(token_id)['conll:person']),
                                                                gen = pocores.node_attrs(token_id)['conll:gender'],
                                                                head = str(pocores.node_attrs(token_id)["phead"]),
                                                                # TODO: what was that?
                                                                ne = pocores.node_attrs(token_id)["NE"],
                                                                deprel = pocores.node_attrs(token_id)["pdeprel"]
                                                    )
                else:
                    token_element = etree.Element   ('token',   index=pocores.node_attrs(token_id)['word_id'], 
                                                                form = pocores.node_attrs(token_id)['token'],
                                                                lemma = pocores.node_attrs(token_id)['plemma'],
                                                                pos = pocores.node_attrs(token_id)['ppos'],
                                                                num = pocores.node_attrs(token_id)['conll:number'],
                                                                pers = str(pocores.node_attrs(token_id)['conll:person']),
                                                                gen = pocores.node_attrs(token_id)['conll:gender'],
                                                                head = str(pocores.node_attrs(token_id)["phead"]),
                                                                deprel = pocores.node_attrs(token_id)["pdeprel"]
                                                    )
            elif "conll:person" in pocores.node_attrs(token_id) and "conll:gender" in pocores.node_attrs(token_id):
                if "NE" in pocores.node_attrs(token_id):
                    token_element = etree.Element   ('token',   index=pocores.node_attrs(token_id)['word_id'], 
                                                                form = pocores.node_attrs(token_id)['token'],
                                                                lemma = pocores.node_attrs(token_id)['plemma'],
                                                                pos = pocores.node_attrs(token_id)['ppos'],
                                                                pers = str(pocores.node_attrs(token_id)['conll:person']),
                                                                gen = pocores.node_attrs(token_id)['conll:gender'],
                                                                head = str(pocores.node_attrs(token_id)["phead"]),
                                                                deprel = pocores.node_attrs(token_id)["pdeprel"],
                                                                ne = pocores.node_attrs(token_id)["NE"]
                                                    )
                else:
                    token_element = etree.Element   ('token',   index=pocores.node_attrs(token_id)['word_id'],
                                                                form = pocores.node_attrs(token_id)['token'],
                                                                lemma = pocores.node_attrs(token_id)['plemma'],
                                                                pos = pocores.node_attrs(token_id)['ppos'],
                                                                pers = str(pocores.node_attrs(token_id)['conll:person']),
                                                                gen = pocores.node_attrs(token_id)['conll:gender'],
                                                                head = str(pocores.node_attrs(token_id)["phead"]),
                                                                deprel = pocores.node_attrs(token_id)["pdeprel"]
                                                    )
            elif "conll:number" in pocores.node_attrs(token_id) and "conll:person" in pocores.node_attrs(token_id):
                if "NE" in pocores.node_attrs(token_id):
                    token_element = etree.Element   ('token',   index=pocores.node_attrs(token_id)['word_id'],
                                                                form = pocores.node_attrs(token_id)['token'],
                                                                lemma = pocores.node_attrs(token_id)['plemma'],
                                                                pos = pocores.node_attrs(token_id)['ppos'],
                                                                num = pocores.node_attrs(token_id)['conll:number'],
                                                                pers = str(pocores.node_attrs(token_id)['conll:person']),
                                                                head = str(pocores.node_attrs(token_id)["phead"]),
                                                                deprel = pocores.node_attrs(token_id)["pdeprel"],
                                                                ne = pocores.node_attrs(token_id)["NE"]
                                                    )
                else:
                    token_element = etree.Element   ('token',   index=pocores.node_attrs(token_id)['word_id'],
                                                                form = pocores.node_attrs(token_id)['token'],
                                                                lemma = pocores.node_attrs(token_id)['plemma'],
                                                                pos = pocores.node_attrs(token_id)['ppos'],
                                                                num = pocores.node_attrs(token_id)['conll:number'],
                                                                pers = str(pocores.node_attrs(token_id)['conll:person']),
                                                                head = str(pocores.node_attrs(token_id)["phead"]),
                                                                deprel = pocores.node_attrs(token_id)["pdeprel"]
                                                    )
            elif "conll:number" in pocores.node_attrs(token_id) and "conll:gender" in pocores.node_attrs(token_id):
                if "NE" in pocores.node_attrs(token_id):
                    token_element = etree.Element   ('token',   index=pocores.node_attrs(token_id)['word_id'],
                                                                form = pocores.node_attrs(token_id)['token'],
                                                                lemma = pocores.node_attrs(token_id)['plemma'],
                                                                pos = pocores.node_attrs(token_id)['ppos'],
                                                                num = pocores.node_attrs(token_id)['conll:number'],
                                                                gen = pocores.node_attrs(token_id)['conll:gender'],
                                                                head = str(pocores.node_attrs(token_id)["phead"]),
                                                                deprel = pocores.node_attrs(token_id)["pdeprel"],
                                                                ne = pocores.node_attrs(token_id)["NE"]
                                                    )
                else:
                    token_element = etree.Element   ('token',   index=pocores.node_attrs(token_id)['word_id'],
                                                                form = pocores.node_attrs(token_id)['token'],
                                                                lemma = pocores.node_attrs(token_id)['plemma'],
                                                                pos = pocores.node_attrs(token_id)['ppos'],
                                                                num = pocores.node_attrs(token_id)['conll:number'],
                                                                gen = pocores.node_attrs(token_id)['conll:gender'],
                                                                head = str(pocores.node_attrs(token_id)["phead"]),
                                                                deprel = pocores.node_attrs(token_id)["pdeprel"]
                                                    )
            elif "conll:person" in pocores.node_attrs(token_id):
                if "NE" in pocores.node_attrs(token_id):
                    token_element = etree.Element   ('token',   index=pocores.node_attrs(token_id)['word_id'],
                                                                form = pocores.node_attrs(token_id)['token'],
                                                                lemma = pocores.node_attrs(token_id)['plemma'],
                                                                pos = pocores.node_attrs(token_id)['ppos'],
                                                                pers = str(pocores.node_attrs(token_id)['conll:person']),
                                                                head = str(pocores.node_attrs(token_id)["phead"]),
                                                                deprel = pocores.node_attrs(token_id)["pdeprel"],
                                                                ne = pocores.node_attrs(token_id)["NE"]
                                                    )
                else:
                    token_element = etree.Element   ('token',   index=pocores.node_attrs(token_id)['word_id'],
                                                                form = pocores.node_attrs(token_id)['token'],
                                                                lemma = pocores.node_attrs(token_id)['plemma'],
                                                                pos = pocores.node_attrs(token_id)['ppos'],
                                                                pers = str(pocores.node_attrs(token_id)['conll:person']),
                                                                head = str(pocores.node_attrs(token_id)["phead"]),
                                                                deprel = pocores.node_attrs(token_id)["pdeprel"]
                                                    )
            elif "conll:number" in pocores.node_attrs(token_id):
                if "NE" in pocores.node_attrs(token_id):
                    token_element = etree.Element   ('token',   index=pocores.node_attrs(token_id)['word_id'],
                                                                form = pocores.node_attrs(token_id)['token'],
                                                                lemma = pocores.node_attrs(token_id)['plemma'],
                                                                pos = pocores.node_attrs(token_id)['ppos'],
                                                                num = pocores.node_attrs(token_id)['conll:number'],
                                                                head = str(pocores.node_attrs(token_id)["phead"]),
                                                                deprel = pocores.node_attrs(token_id)["pdeprel"],
                                                                ne = pocores.node_attrs(token_id)["NE"]
                                                    )
                else:
                    token_element = etree.Element   ('token',   index=pocores.node_attrs(token_id)['word_id'],
                                                                form = pocores.node_attrs(token_id)['token'],
                                                                lemma = pocores.node_attrs(token_id)['plemma'],
                                                                pos = pocores.node_attrs(token_id)['ppos'],
                                                                num = pocores.node_attrs(token_id)['conll:number'],
                                                                head = str(pocores.node_attrs(token_id)["phead"]),
                                                                deprel = pocores.node_attrs(token_id)["pdeprel"]
                                                    )
            elif "conll:gender" in pocores.node_attrs(token_id):
                if "NE" in pocores.node_attrs(token_id):
                    token_element = etree.Element   ('token',   index=pocores.node_attrs(token_id)['word_id'],
                                                                form = pocores.node_attrs(token_id)['token'],
                                                                lemma = pocores.node_attrs(token_id)['plemma'],
                                                                pos = pocores.node_attrs(token_id)['ppos'],
                                                                gen = pocores.node_attrs(token_id)['conll:gender'],
                                                                head = str(pocores.node_attrs(token_id)["phead"]),
                                                                deprel = pocores.node_attrs(token_id)["pdeprel"],
                                                                ne = pocores.node_attrs(token_id)["NE"]
                                                    )
                else:
                    token_element = etree.Element   ('token',   index=pocores.node_attrs(token_id)['word_id'],
                                                                form = pocores.node_attrs(token_id)['token'],
                                                                lemma = pocores.node_attrs(token_id)['plemma'],
                                                                pos = pocores.node_attrs(token_id)['ppos'],
                                                                gen = pocores.node_attrs(token_id)['conll:gender'],
                                                                head = str(pocores.node_attrs(token_id)["phead"]),
                                                                deprel = pocores.node_attrs(token_id)["pdeprel"]
                                                    )
            else:
                if "NE" in pocores.node_attrs(token_id):
                    token_element = etree.Element   ('token',   index=pocores.node_attrs(token_id)['word_id'],
                                                                form = pocores.node_attrs(token_id)['token'],
                                                                lemma = pocores.node_attrs(token_id)['plemma'],
                                                                pos = pocores.node_attrs(token_id)['ppos'],
                                                                head = str(pocores.node_attrs(token_id)["phead"]),
                                                                deprel = pocores.node_attrs(token_id)["pdeprel"],
                                                                ne = pocores.node_attrs(token_id)["NE"]
                                                    )
                else:
                    token_element = etree.Element   ('token',   index=pocores.node_attrs(token_id)['word_id'],
                                                                form = pocores.node_attrs(token_id)['token'],
                                                                lemma = pocores.node_attrs(token_id)['plemma'],
                                                                pos = pocores.node_attrs(token_id)['ppos'],
                                                                head = str(pocores.node_attrs(token_id)["phead"]),
                                                                deprel = pocores.node_attrs(token_id)["pdeprel"]
                                                    )
            
            token_index += 1
                                    
            sentence_element.append(token_element)
        
        text.append(sentence_element)
        sentence_idx += 1
    
    mentions_element = etree.Element('mentions')
    for head_ana in pocores.entities:
	mention_set_element = etree.Element('coreferring_set', id=str(head_ana))
	mention_ids = pocores.entities[head_ana]
	for mention_id in mention_ids:
	    kids = pocores._get_children(mention_id)
	    this_surface_form = [ ]
	    for entry in kids:
		this_surface_form.append(pocores.node_attrs(entry)['token'])
	    
	    mention_element = etree.Element('mention', sentence_id=str(idx_string_to_int(mention_id, True)), start_token=str( idx_string_to_int(kids[0]) ), end_token=str( idx_string_to_int(kids[-1]) ), surface_form=(' '.join(this_surface_form)) )
	    mention_set_element.append(mention_element)
	mentions_element.append(mention_set_element)
    
    document.append(text)
    document.append(mentions_element)
    root.append(document)
    return (etree.tostring(root, xml_declaration=True, pretty_print=True, encoding='utf8'))


<<<<<<< HEAD
def run_pocores_with_cli_arguments():
    parser, args = cli.parse_options()
    if args.input is None:
        parser.print_help()
        sys.exit(0)
    assert args.informat in ('2009', '2010')
    assert args.outformat in ('bracketed', 'brat', 'xml')
=======
def run_pocores(input_file, input_format, output_dest=None,
                output_format='bracketed', weights=WEIGHTS,
                max_sent_dist=MAX_SENT_DIST, debug=False,
                eval_file=None):
    """
    run the pocores coreference system on a mate-parsed, CoNLL-formatted
    input file.
    """
    assert input_format in ('2009', '2010')
    assert output_format in ('bracketed', 'brat')
>>>>>>> ffd38e3b

    if input_format == '2009':
        docgraph = dg.read_conll(input_file, conll_format=input_format,
                                      deprel_attr='pdeprel', feat_attr='pfeat',
                                      head_attr='phead', lemma_attr='plemma',
                                      pos_attr='ppos')
    else:  # conll 2010 format
        docgraph = dg.read_conll(input_file, conll_format=input_format,
                                      deprel_attr='pdeprel', feat_attr='pfeat',
                                      head_attr='phead', lemma_attr='lemma',
                                      pos_attr='ppos')

    pocores = Pocores(docgraph)
    pocores.resolve_anaphora(weights, max_sent_dist, debug=debug)
    pocores.add_coreference_chains_to_docgraph()

    if output_format == 'bracketed':
        if isinstance(output_dest, file):
            output_dest.write(output_with_brackets(pocores))
        else:
            path_to_dir, _filename = os.path.split(output_dest)
            create_dir(path_to_dir)
            with codecs.open(output_dest, 'w', 'utf-8') as output_file:
                output_file.write(output_with_brackets(pocores))

    else:  # 'brat'
        if not isinstance(output_dest, file):
            # output_dest will be treated as a directory
            write_brat(pocores, output_dest)
        else:
            sys.stderr.write('For brat output specify an output folder.\n')
            sys.exit(1)

    if debug:
        print_coreference_report(pocores)

    if eval_file:
        # TODO: implement proper scorer.pl-based evaluation
        # there's some useful code in the /var/local/git/Depot/coreference.git
        # repo on hebe
        raise NotImplementedError

    return pocores


def run_pocores_with_cli_arguments(argv=sys.argv[1:]):
    """
    Run the pocores coreference system with the given command line arguments.
    This will generate output files in brat or bracket format.

    Parameters
    ----------
    argv : list of str
        a list of command line arguments (usually from sys.argv[1:])
    """
    parser, args = cli.parse_options(argv)
    if args.input is None:
        parser.print_help()
        sys.exit(0)

    weights = WEIGHTS
    if args.weights:  # if set, use command line weights.
        weight_str_list = args.weights.split(',')
        try:
            weights = [int(weight) for weight in weight_str_list]
        except ValueError as e:
            print "Can't convert all weights to integers. {0}".format(e)

    max_sent_dist = MAX_SENT_DIST
    if args.max_sent_dist:  # if set, use sentence distance set via cli
        try:
            max_sent_dist = int(args.max_sent_dist)
        except ValueError as e:
            print "max_sent_dist must be an integer. {0}".format(e)

<<<<<<< HEAD
    pocores.resolve_anaphora(weights, max_sent_dist, debug=args.debug)
    pocores.add_coreference_chains_to_docgraph()

    if args.outformat == 'bracketed':
        if isinstance(args.output_dest, file):
            args.output_dest.write(output_with_brackets(pocores))
        else:
            path_to_dir, _filename = os.path.split(args.output_dest)
            create_dir(path_to_dir)
            with codecs.open(args.output_dest, 'w', 'utf-8') as output_dest:
                output_dest.write(output_with_brackets(pocores))
    elif args.outformat == 'xml':
	if isinstance(args.output_dest, file):
            args.output_dest.write(make_xml(pocores))
        else:
            path_to_dir, _filename = os.path.split(args.output_dest)
            create_dir(path_to_dir)
            with codecs.open(args.output_dest, 'w', 'utf-8') as output_dest:
                output_dest.write(make_xml(pocores))
    else:  # 'brat'
        if not isinstance(args.output_dest, file):
            # args.output_dest will be treated as a directory
            write_brat(pocores, args.output_dest)
        else:
            sys.stderr.write('For brat output specify an output folder.\n')
            sys.exit(1)

    if args.debug:
        print_coreference_report(pocores)

    if args.eval_file:
        from discoursegraphs.readwrite import MMAXDocumentGraph
        import pudb; pudb.set_trace() # TODO: rm debug
        eval_docgraph = MMAXDocumentGraph(args.eval_file)
        eval_docgraph.merge_graphs(pocores.document)

=======
    run_pocores(input_file=args.input, input_format=args.informat,
                output_dest=args.output_dest,
                output_format=args.outformat, weights=weights,
                max_sent_dist=max_sent_dist, debug=args.debug,
                eval_file=args.eval_file)
>>>>>>> ffd38e3b

if __name__ == '__main__':
    """
    parses command line arguments, runs coreference analysis and produdes
    output (stdout or file(s)).
    """
    run_pocores_with_cli_arguments(sys.argv[1:])<|MERGE_RESOLUTION|>--- conflicted
+++ resolved
@@ -814,15 +814,7 @@
     return (etree.tostring(root, xml_declaration=True, pretty_print=True, encoding='utf8'))
 
 
-<<<<<<< HEAD
-def run_pocores_with_cli_arguments():
-    parser, args = cli.parse_options()
-    if args.input is None:
-        parser.print_help()
-        sys.exit(0)
-    assert args.informat in ('2009', '2010')
-    assert args.outformat in ('bracketed', 'brat', 'xml')
-=======
+
 def run_pocores(input_file, input_format, output_dest=None,
                 output_format='bracketed', weights=WEIGHTS,
                 max_sent_dist=MAX_SENT_DIST, debug=False,
@@ -832,8 +824,7 @@
     input file.
     """
     assert input_format in ('2009', '2010')
-    assert output_format in ('bracketed', 'brat')
->>>>>>> ffd38e3b
+    assert output_format in ('bracketed', 'brat', 'xml')
 
     if input_format == '2009':
         docgraph = dg.read_conll(input_file, conll_format=input_format,
@@ -858,7 +849,14 @@
             create_dir(path_to_dir)
             with codecs.open(output_dest, 'w', 'utf-8') as output_file:
                 output_file.write(output_with_brackets(pocores))
-
+    elif output_format == 'xml':
+	if isinstance(output_dest, file):
+            output_dest.write(make_xml(pocores))
+        else:
+            path_to_dir, _filename = os.path.split(output_dest)
+            create_dir(path_to_dir)
+            with codecs.open(output_dest, 'w', 'utf-8') as output_file:
+                output_file.write(make_xml(pocores))
     else:  # 'brat'
         if not isinstance(output_dest, file):
             # output_dest will be treated as a directory
@@ -909,50 +907,11 @@
         except ValueError as e:
             print "max_sent_dist must be an integer. {0}".format(e)
 
-<<<<<<< HEAD
-    pocores.resolve_anaphora(weights, max_sent_dist, debug=args.debug)
-    pocores.add_coreference_chains_to_docgraph()
-
-    if args.outformat == 'bracketed':
-        if isinstance(args.output_dest, file):
-            args.output_dest.write(output_with_brackets(pocores))
-        else:
-            path_to_dir, _filename = os.path.split(args.output_dest)
-            create_dir(path_to_dir)
-            with codecs.open(args.output_dest, 'w', 'utf-8') as output_dest:
-                output_dest.write(output_with_brackets(pocores))
-    elif args.outformat == 'xml':
-	if isinstance(args.output_dest, file):
-            args.output_dest.write(make_xml(pocores))
-        else:
-            path_to_dir, _filename = os.path.split(args.output_dest)
-            create_dir(path_to_dir)
-            with codecs.open(args.output_dest, 'w', 'utf-8') as output_dest:
-                output_dest.write(make_xml(pocores))
-    else:  # 'brat'
-        if not isinstance(args.output_dest, file):
-            # args.output_dest will be treated as a directory
-            write_brat(pocores, args.output_dest)
-        else:
-            sys.stderr.write('For brat output specify an output folder.\n')
-            sys.exit(1)
-
-    if args.debug:
-        print_coreference_report(pocores)
-
-    if args.eval_file:
-        from discoursegraphs.readwrite import MMAXDocumentGraph
-        import pudb; pudb.set_trace() # TODO: rm debug
-        eval_docgraph = MMAXDocumentGraph(args.eval_file)
-        eval_docgraph.merge_graphs(pocores.document)
-
-=======
     run_pocores(input_file=args.input, input_format=args.informat,
                 output_dest=args.output_dest,
                 output_format=args.outformat, weights=weights,
                 max_sent_dist=max_sent_dist, debug=args.debug,
                 eval_file=args.eval_file)
->>>>>>> ffd38e3b
 
 if __name__ == '__main__':
     """
